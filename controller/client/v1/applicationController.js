--- conflicted
+++ resolved
@@ -3,237 +3,1254 @@
  * @description : exports action methods for application.
  */
 
-const Application = require("../../../model/application")
-const applicationSchemaKey = require("../../../utils/validation/applicationValidation");
-const validation = require("../../../utils/validateRequest");
-const dbService = require("../../../utils/dbService");
-const ObjectId = require("mongodb").ObjectId
-const deleteDependentService = require("../../../utils/deleteDependent");
-const utils = require("../../../utils/common");
-
-
-   
-/**
-* @description : create document of Application in mongodb collection.
-* @param {Object} req : request including body for creating document.
-* @param {Object} res : response of created document
-* @return {Object} : created Application. {status, message, data}
-*/ 
-const addApplication = async(req, res) => {
+const Application = require('../../../model/application');
+const Response = require('../../../model/response');
+const applicationSchemaKey = require('../../../utils/validation/applicationValidation');
+const validation = require('../../../utils/validateRequest');
+const dbService = require('../../../utils/dbService');
+const ObjectId = require('mongodb').ObjectId;
+const utils = require('../../../utils/common');
+const crypto = require('crypto');
+const { Ollama } = require('ollama');
+// Use your existing AWS SES email service instead of nodemailer
+const { sendMail } = require('../../../services/email');
+
+/**
+ * @description : create document of Application in mongodb collection.
+ * @param {Object} req : request including body for creating document.
+ * @param {Object} res : response of created document
+ * @return {Object} : created Application. {status, message, data}
+ */ 
+const addApplication = async (req, res) => {
+  try {
+    let dataToCreate = { ...req.body || {} };
+    let validateRequest = validation.validateParamsWithJoi(
+      dataToCreate,
+      applicationSchemaKey.schemaKeys);
+    if (!validateRequest.isValid) {
+      return res.validationError({ message : `Invalid values in parameters, ${validateRequest.message}` });
+    }
+    dataToCreate.addedBy = req.user?.id;
+    dataToCreate = new Application(dataToCreate);
+    let createdApplication = await dbService.create(Application,dataToCreate);
+    return res.success({ data : createdApplication });
+  } catch (error) {
+    return res.internalServerError({ message:error.message }); 
+  }
+};
+
+/**
+ * @description : create application with private interview link and send email
+ * @param {Object} req : request including body for creating document.
+ * @param {Object} res : response of created document with email status
+ * @return {Object} : created Application with email sent status. {status, message, data}
+ */
+const createApplicationWithPrivateLink = async (req, res) => {
+  try {
+    let dataToCreate = { ...req.body || {} };
+    
+    console.log('📝 Creating application with private link:', {
+      candidate: dataToCreate.candidate,
+      job: dataToCreate.job,
+      candidateEmail: dataToCreate.candidateEmail,
+      candidateName: dataToCreate.candidateName
+    });
+
+    // Validate required fields
+    const requiredFields = ['candidate', 'job', 'candidateEmail', 'candidateName'];
+    for (const field of requiredFields) {
+      if (!dataToCreate[field]) {
+        return res.validationError({ 
+          message: `Missing required field: ${field}` 
+        });
+      }
+    }
+
+    // Check for duplicate application with same candidate and job
+    const existingApp = await Application.findOne({
+      candidate: dataToCreate.candidate,
+      job: dataToCreate.job,
+      isDeleted: false
+    });
+
+    if (existingApp) {
+      // Check if private link already sent but not used
+      if (existingApp.privateInterviewLink?.sent && !existingApp.privateInterviewLink?.used) {
+        return res.success({
+          message: "Private interview link already sent for this application",
+          application: existingApp,
+          linkAlreadySent: true
+        });
+      }
+      
+      if (existingApp.privateInterviewLink?.used) {
+        return res.badRequest({
+          message: "Application already exists and interview has been completed"
+        });
+      }
+    }
+
+    // Generate private token and expiration
+    const privateToken = crypto.randomBytes(32).toString('hex');
+    const expiresAt = new Date(Date.now() + 24 * 60 * 60 * 1000); // 24 hours
+
+    // Add private interview link data
+    dataToCreate.privateInterviewLink = {
+      token: privateToken,
+      expiresAt: expiresAt,
+      sent: false,
+      accessed: false,
+      used: false
+    };
+
+    // Create application
+    const createdApplication = await Application.create(dataToCreate);
+
     try {
-        let dataToCreate = {...req.body || {}};
-        let validateRequest = validation.validateParamsWithJoi(
-            dataToCreate,
-            applicationSchemaKey.schemaKeys);
-        if (!validateRequest.isValid) {
-            return res.validationError({message : `Invalid values in parameters, ${validateRequest.message}`});
+      // Send private interview link email using your AWS SES service
+      const emailResult = await sendPrivateInterviewLinkEmail({
+        applicationId: createdApplication._id,
+        candidateId: dataToCreate.candidate,
+        email: dataToCreate.candidateEmail,
+        candidateName: dataToCreate.candidateName,
+        jobTitle: dataToCreate.jobTitle || 'Position',
+        companyName: dataToCreate.companyName || 'Company',
+        jobId: dataToCreate.job,
+        publicLinkId: dataToCreate.interview_link_id,
+        privateToken: privateToken
+      });
+
+      if (emailResult.success) {
+        // Update application status and mark email as sent
+        createdApplication.status = 'interview_link_sent';
+        createdApplication.privateInterviewLink.sent = true;
+        createdApplication.privateInterviewLink.sentAt = new Date();
+        await createdApplication.save();
+
+        return res.success({
+          message: "Application created and private interview link sent successfully",
+          application: createdApplication,
+          emailSent: true
+        });
+      } else {
+        throw new Error(emailResult.message || 'Failed to send email');
+      }
+
+    } catch (emailError) {
+      console.error('❌ Error sending private interview link:', emailError);
+      
+      // Application was created but email failed
+      return res.success({
+        message: "Application created but failed to send private interview link",
+        application: createdApplication,
+        emailSent: false,
+        emailError: emailError.message
+      });
+    }
+
+  } catch (error) {
+    console.error('❌ Error creating application:', error);
+    return res.internalServerError({ message: error.message }); 
+  }
+};
+
+/**
+ * @description : resend private interview link with new token
+ * @param {Object} req : request including applicationId or candidateId and jobId
+ * @param {Object} res : response with new token and email status
+ * @return {Object} : updated Application with new private link sent. {status, message, data}
+ */
+const resendPrivateInterviewLink = async (req, res) => {
+  try {
+    const { applicationId, candidateId, jobId } = req.body;
+
+    // Find application by applicationId or by candidate+job combination
+    let query = {};
+    if (applicationId) {
+      query._id = applicationId;
+    } else if (candidateId && jobId) {
+      query = { candidate: candidateId, job: jobId, isDeleted: false };
+    } else {
+      return res.badRequest({
+        message: "Either applicationId or (candidateId and jobId) is required"
+      });
+    }
+
+    const application = await Application.findOne(query).populate([
+      {
+        path: 'candidate',
+        select: 'name email phone_number full_name'
+      },
+      {
+        path: 'job',
+        select: 'title description location workspace',
+        populate: [
+          {
+            path: 'workspace',
+            model: 'workspace',
+            select: 'name'
+          }
+        ]
+      }
+    ]);
+
+    if (!application) {
+      return res.notFound({
+        message: "Application not found"
+      });
+    }
+
+    // Check if interview is already completed
+    if (application.privateInterviewLink?.used || application.status === 'interview_completed') {
+      return res.badRequest({
+        message: "Cannot resend link - interview has already been completed"
+      });
+    }
+
+    // Generate new private token and expiration
+    const newPrivateToken = crypto.randomBytes(32).toString('hex');
+    const newExpiresAt = new Date(Date.now() + 24 * 60 * 60 * 1000); // 24 hours
+
+    console.log('🔄 Resending private interview link:', {
+      applicationId: application._id,
+      candidateEmail: application.candidate.email,
+      oldToken: application.privateInterviewLink?.token?.substring(0, 8) + '...',
+      newToken: newPrivateToken.substring(0, 8) + '...'
+    });
+
+    try {
+      // Send new private interview link email
+      const emailResult = await sendPrivateInterviewLinkEmail({
+        applicationId: application._id,
+        candidateId: application.candidate._id,
+        email: application.candidate.email,
+        candidateName: application.candidate.full_name || application.candidate.name,
+        jobTitle: application.job.title,
+        companyName: application.job.workspace?.name || 'Company',
+        jobId: application.job._id,
+        privateToken: newPrivateToken,
+        isResend: true // Flag to indicate this is a resend
+      });
+
+      if (emailResult.success) {
+        // Update application with new token and reset access flags
+        const updatedApplication = await Application.findByIdAndUpdate(
+          application._id,
+          {
+            $set: {
+              'privateInterviewLink.token': newPrivateToken,
+              'privateInterviewLink.expiresAt': newExpiresAt,
+              'privateInterviewLink.sent': true,
+              'privateInterviewLink.sentAt': new Date(),
+              'privateInterviewLink.accessed': false, // Reset access flag
+              'privateInterviewLink.accessedAt': null,
+              'privateInterviewLink.resendCount': (application.privateInterviewLink?.resendCount || 0) + 1,
+              'privateInterviewLink.lastResendAt': new Date(),
+              status: 'interview_link_sent'
+            }
+          },
+          { new: true }
+        );
+
+        return res.success({
+          message: "Private interview link resent successfully",
+          data: {
+            application: updatedApplication,
+            newToken: newPrivateToken,
+            expiresAt: newExpiresAt,
+            resendCount: (application.privateInterviewLink?.resendCount || 0) + 1
+          },
+          emailSent: true
+        });
+      } else {
+        throw new Error(emailResult.message || 'Failed to send email');
+      }
+
+    } catch (emailError) {
+      console.error('❌ Error resending private interview link:', emailError);
+      
+      return res.success({
+        message: "Failed to resend private interview link",
+        error: emailError.message,
+        emailSent: false
+      });
+    }
+
+  } catch (error) {
+    console.error('❌ Error in resend private interview link:', error);
+    return res.internalServerError({ message: error.message });
+  }
+};
+
+/**
+ * Helper function to send private interview link email (updated to handle resends)
+ */
+const sendPrivateInterviewLinkEmail = async ({
+  applicationId,
+  candidateId,
+  email,
+  candidateName,
+  jobTitle,
+  companyName,
+  jobId,
+  publicLinkId,
+  privateToken,
+  isResend = false
+}) => {
+  try {
+    // Create private interview URL
+    const privateInterviewUrl = `${process.env.FRONTEND_URL || 'http://localhost:3000'}/private-interview/${privateToken}`;
+
+    // Generate HTML content with resend indicator
+    const htmlContent = getPrivateInterviewLinkEmailTemplate({
+      candidateName,
+      jobTitle,
+      companyName,
+      privateInterviewUrl,
+      expiryHours: 24,
+      isResend
+    });
+
+    const subject = isResend 
+      ? `🔄 Updated Interview Link - ${jobTitle}` 
+      : `🎯 Your Private Interview Link - ${jobTitle}`;
+
+    console.log(`📤 ${isResend ? 'Resending' : 'Sending'} private interview link email to:`, email);
+
+    // Use your existing AWS SES sendMail function
+    const emailResult = await sendMail({
+      to: email,
+      subject: subject,
+      from: 'hyrefast@techpranee.com',
+      html: htmlContent
+    });
+
+    console.log('✅ Private interview link email sent successfully:', {
+      to: email,
+      applicationId,
+      privateToken,
+      messageId: emailResult.messageId,
+      isResend
+    });
+
+    return {
+      success: true,
+      message: `Private interview link ${isResend ? 'resent' : 'sent'} successfully`,
+      privateToken,
+      messageId: emailResult.messageId
+    };
+
+  } catch (error) {
+    console.error('❌ Error sending private interview link email:', error);
+    return {
+      success: false,
+      message: error.message,
+      error: error
+    };
+  }
+};
+
+/**
+ * Updated HTML template to handle resend scenario
+ */
+const getPrivateInterviewLinkEmailTemplate = ({ candidateName, jobTitle, companyName, privateInterviewUrl, expiryHours = 24, isResend = false }) => {
+  const headerText = isResend ? '🔄 Updated Interview Link' : '🎯 Your Private Interview Link';
+  const introText = isResend 
+    ? `We've generated a new private interview link for your application to <strong style="color: #2563eb;">${jobTitle}</strong>. Your previous link has been deactivated for security.`
+    : `Thank you for your application to <strong style="color: #2563eb;">${jobTitle}</strong>. Your private interview session is now ready to begin.`;
+
+  return `
+    <!DOCTYPE html>
+    <html>
+    <head>
+      <meta charset="utf-8">
+      <meta name="viewport" content="width=device-width, initial-scale=1.0">
+      <title>${isResend ? 'Updated Interview Link' : 'Your Private Interview Link'}</title>
+      <style>
+        body { margin: 0; padding: 0; font-family: Arial, sans-serif; background-color: #f4f4f4; }
+        .container { max-width: 600px; margin: 0 auto; background-color: #ffffff; }
+        .header { background-color: #2563eb; padding: 30px 20px; text-align: center; }
+        .header h1 { color: #ffffff; margin: 0; font-size: 28px; font-weight: bold; }
+        .content { padding: 40px 30px; }
+        .link-box { background-color: #f8fafc; border: 2px solid #2563eb; border-radius: 12px; padding: 30px; text-align: center; margin: 30px 0; }
+        .interview-button { background-color: #2563eb; color: #ffffff; font-size: 18px; font-weight: bold; padding: 20px 40px; text-decoration: none; border-radius: 8px; margin: 0 auto; display: inline-block; }
+        .warning-box { background-color: #fef3c7; border-left: 4px solid #f59e0b; padding: 16px 20px; margin: 25px 0; border-radius: 4px; }
+        .important-box { background-color: #fee2e2; border-left: 4px solid #dc2626; padding: 16px 20px; margin: 25px 0; border-radius: 4px; }
+        .resend-box { background-color: #ecfdf5; border-left: 4px solid #10b981; padding: 16px 20px; margin: 25px 0; border-radius: 4px; }
+        .footer { background-color: #f8fafc; padding: 20px 30px; border-top: 1px solid #e2e8f0; text-align: center; }
+      </style>
+    </head>
+    <body>
+      <div class="container">
+        <div class="header">
+          <h1>${headerText}</h1>
+          ${companyName ? `<p style="color: #e0e7ff; margin: 10px 0 0 0; font-size: 16px;">${companyName}</p>` : ''}
+        </div>
+        
+        <div class="content">
+          <p style="font-size: 18px; color: #333; margin-bottom: 20px; line-height: 1.6;">
+            Hi <strong>${candidateName}</strong>,
+          </p>
+          
+          <p style="font-size: 16px; color: #555; margin-bottom: 25px; line-height: 1.6;">
+            ${introText}
+          </p>
+
+          ${isResend ? `
+          <div class="resend-box">
+            <p style="font-size: 14px; color: #047857; margin: 0; line-height: 1.5;">
+              <strong>🔄 NEW LINK GENERATED:</strong> This is a fresh interview link. Any previous links for this position are now inactive.
+            </p>
+          </div>
+          ` : ''}
+          
+          <div class="link-box">
+            <p style="font-size: 16px; color: #64748b; margin-bottom: 20px;">
+              🔒 Your Secure Interview Access
+            </p>
+            <a href="${privateInterviewUrl}" class="interview-button">
+              ${isResend ? 'Access Updated Interview' : 'Start My Interview'}
+            </a>
+            <p style="font-size: 14px; color: #64748b; margin-top: 20px;">
+              ⏰ This link expires in <strong>${expiryHours} hours</strong>
+            </p>
+          </div>
+          
+          <div class="important-box">
+            <p style="font-size: 14px; color: #dc2626; margin: 0; line-height: 1.5;">
+              <strong>⚠️ IMPORTANT SECURITY NOTICE:</strong>
+            </p>
+            <ul style="font-size: 14px; color: #dc2626; margin: 10px 0; padding-left: 20px;">
+              <li>This link is for <strong>ONE-TIME USE ONLY</strong></li>
+              <li>Valid for ${expiryHours} hours from now</li>
+              <li>Complete your interview in one session</li>
+              <li>Do not share this link with anyone</li>
+              <li>Your session will be tracked for security</li>
+              ${isResend ? '<li><strong>Previous links are now deactivated</strong></li>' : ''}
+            </ul>
+          </div>
+          
+          <div class="warning-box">
+            <p style="font-size: 14px; color: #92400e; margin: 0; line-height: 1.5;">
+              <strong>Need Help?</strong> If you have any issues accessing your interview, 
+              please contact our support team immediately.
+            </p>
+          </div>
+          
+          <p style="font-size: 16px; color: #555; line-height: 1.6; margin-top: 30px;">
+            We're excited to learn more about you and discuss this opportunity!
+          </p>
+          
+          <p style="font-size: 16px; color: #555; line-height: 1.6;">
+            Best regards,<br>
+            <strong>${companyName} Recruitment Team</strong>
+          </p>
+        </div>
+        
+        <div class="footer">
+          <p style="font-size: 12px; color: #64748b; margin: 0; line-height: 1.5;">
+            This is a secure, private interview link created specifically for you.<br>
+            If you didn't apply for this position, please ignore this email.<br>
+            This is an automated message, please do not reply.
+          </p>
+        </div>
+      </div>
+    </body>
+    </html>
+  `;
+};
+
+
+
+
+/**
+ * @description : mark private interview as accessed (call this when user starts)
+ */
+const accessPrivateInterviewLink = async (req, res) => {
+  try {
+    const { token } = req.params;
+    const ipAddress = req.ip || req.connection.remoteAddress;
+    const userAgent = req.get('User-Agent');
+
+    const application = await Application.findOneAndUpdate(
+      {
+        'privateInterviewLink.token': token,
+        'privateInterviewLink.sent': true,
+        'privateInterviewLink.used': false,
+        isDeleted: false
+      },
+      {
+        'privateInterviewLink.accessed': true,
+        'privateInterviewLink.accessedAt': new Date(),
+        'privateInterviewLink.ipAddress': ipAddress,
+        'privateInterviewLink.userAgent': userAgent,
+        status: 'interview_in_progress'
+      },
+      { new: true }
+    );
+
+    if (!application) {
+      return res.notFound({
+        message: "Invalid or expired private interview token"
+      });
+    }
+
+    return res.success({
+      message: "Private interview accessed successfully",
+      accessedAt: new Date()
+    });
+
+  } catch (error) {
+    console.error('Error accessing private interview:', error);
+    return res.internalServerError({
+      message: "Failed to access private interview",
+      error: error.message
+    });
+  }
+};
+
+
+/**
+ * @description : validate private interview token without marking as accessed
+ */
+const validatePrivateInterviewToken = async (req, res) => {
+  try {
+    const { token } = req.params;
+
+    console.log('🔍 Validating private interview token:', token);
+
+    const application = await Application.findOne({
+      'privateInterviewLink.token': token,
+      'privateInterviewLink.sent': true,
+      isDeleted: false
+    }).populate([
+      {
+        path: 'candidate',
+        select: 'name email phone_number location experience skills full_name'
+      },
+      {
+        path: 'job',
+        select: 'title description location employment_type questions workspace', // Include both questions and workspace
+        populate: [
+          {
+            path: 'workspace',
+            model: 'workspace', // Explicitly specify model name
+            select: 'name'
+          },
+          {
+            path: 'questions',
+            model: 'question', // Explicitly specify model name
+            select: 'title question_type evaluation_instructions timeLimit tags order'
+          }
+        ]
+      }
+    ]);
+
+    if (!application) {
+      console.log('❌ Application not found for token:', token);
+      return res.notFound({
+        message: "Invalid or expired private interview token"
+      });
+    }
+
+    // Check if token is expired
+    if (application.privateInterviewLink.expiresAt < new Date()) {
+      console.log('❌ Token expired for:', token);
+      return res.badRequest({
+        message: "Private interview link has expired"
+      });
+    }
+
+    // Check if already completed
+    if (application.privateInterviewLink.used) {
+      console.log('✅ Interview already completed for:', token);
+      return res.success({
+        message: "Interview already completed",
+        application: application,
+        status: 'completed'
+      });
+    }
+
+    console.log('✅ Token validation successful for:', token);
+    console.log('📦 Returning application data:', {
+      id: application._id,
+      jobTitle: application.job?.title,
+      workspaceName: application.job?.workspace?.name || application.job?.workspace, // Check both populated and unpopulated
+      questionsCount: application.job?.questions?.length || 0,
+      preRequisiteQuestionsCount: application.preRequisiteQuestions?.length || 0
+    });
+
+    // Add debug logging for the job object
+    console.log('🔍 Job object structure:', {
+      jobFields: Object.keys(application.job?.toObject() || {}),
+      hasQuestions: !!application.job?.questions,
+      questionsType: Array.isArray(application.job?.questions),
+      questionsLength: application.job?.questions?.length,
+      hasWorkspace: !!application.job?.workspace,
+      workspaceType: typeof application.job?.workspace
+    });
+
+    // Return application data in the response
+    return res.success({
+      message: "Private interview token is valid",
+      data: application, // Keep as 'application' for consistency with frontend
+      status: 'valid'
+    });
+
+  } catch (error) {
+    console.error('❌ Error validating private interview token:', error);
+    return res.internalServerError({
+      message: "Failed to validate private interview token",
+      error: error.message
+    });
+  }
+};
+
+
+
+
+
+
+
+/**
+ * @description : create multiple documents of Application in mongodb collection.
+ */
+const bulkInsertApplication = async (req,res)=>{
+  try {
+    if (req.body && (!Array.isArray(req.body.data) || req.body.data.length < 1)) {
+      return res.badRequest();
+    }
+    let dataToCreate = [ ...req.body.data ];
+    for (let i = 0;i < dataToCreate.length;i++){
+      dataToCreate[i] = {
+        ...dataToCreate[i],
+        addedBy: req.user?.id
+      };
+    }
+    let createdApplications = await dbService.create(Application,dataToCreate);
+    createdApplications = { count: createdApplications ? createdApplications.length : 0 };
+    return res.success({ data:{ count:createdApplications.count || 0 } });
+  } catch (error){
+    return res.internalServerError({ message:error.message });
+  }
+};
+
+
+/**
+ * @description : bulk create applications with private interview links and send emails
+ * @param {Object} req : request including body for creating documents with private links
+ * @param {Object} res : response of created documents with email status
+ * @return {Object} : created Applications with email sent status. {status, message, data}
+ */
+const bulkCreateApplicationsWithPrivateLinks = async (req, res) => {
+  try {
+    if (req.body && (!Array.isArray(req.body.data) || req.body.data.length < 1)) {
+      return res.badRequest({ message: 'Invalid data: expected non-empty array' });
+    }
+
+    let dataToCreate = [...req.body.data];
+    const emailPromises = [];
+    const emailErrors = [];
+    let emailsSent = 0;
+
+    // Step 1: Process each application and add private interview link data
+    for (let i = 0; i < dataToCreate.length; i++) {
+      const appData = dataToCreate[i];
+      
+      // Generate private token and expiration for each application
+      const privateToken = crypto.randomBytes(32).toString('hex');
+      const expiresAt = new Date(Date.now() + 24 * 60 * 60 * 1000); // 24 hours
+
+      // Add private interview link data
+      appData.privateInterviewLink = {
+        token: privateToken,
+        expiresAt: expiresAt,
+        sent: false,
+        accessed: false,
+        used: false
+      };
+
+      // Set status to indicate link will be sent
+      appData.status = 'interview_link_not_sent'; // Will be updated after email is sent
+      appData.addedBy = req.user?.id;
+
+      // Prepare email sending (but don't await yet for performance)
+      if (appData.candidateEmail && appData.candidateName) {
+        const emailPromise = sendPrivateInterviewLinkEmail({
+          applicationId: null, // Will be set after creation
+          candidateId: appData.candidate,
+          email: appData.candidateEmail,
+          candidateName: appData.candidateName,
+          jobTitle: appData.jobTitle || 'Position',
+          companyName: appData.companyName || 'Company',
+          jobId: appData.job,
+          publicLinkId: appData.interview_link_id,
+          privateToken: privateToken
+        }).then(result => {
+          if (result.success) {
+            emailsSent++;
+            return { success: true, email: appData.candidateEmail, token: privateToken };
+          } else {
+            emailErrors.push(`Failed to send email to ${appData.candidateEmail}: ${result.message}`);
+            return { success: false, email: appData.candidateEmail, error: result.message };
+          }
+        }).catch(error => {
+          emailErrors.push(`Email error for ${appData.candidateEmail}: ${error.message}`);
+          return { success: false, email: appData.candidateEmail, error: error.message };
+        });
+
+        emailPromises.push(emailPromise);
+      }
+
+      // Clean up fields that shouldn't be in the database
+      delete appData.candidateEmail;
+      delete appData.candidateName;
+      delete appData.jobTitle;
+      delete appData.companyName;
+    }
+
+    // Step 2: Create applications in bulk
+    console.log('Creating', dataToCreate.length, 'applications with private links...');
+    let createdApplications = await dbService.create(Application, dataToCreate);
+    const createdCount = createdApplications ? createdApplications.length : 0;
+
+    // Step 3: Send emails concurrently for better performance
+    console.log('Sending', emailPromises.length, 'private interview link emails...');
+    
+    try {
+      const emailResults = await Promise.allSettled(emailPromises);
+      
+      // Update application statuses based on email results
+      const updatePromises = [];
+      
+      emailResults.forEach((result, index) => {
+        if (result.status === 'fulfilled' && result.value.success) {
+          // Find the created application and update its status
+          const token = result.value.token;
+          const updatePromise = Application.findOneAndUpdate(
+            { 'privateInterviewLink.token': token },
+            { 
+              status: 'interview_link_sent',
+              'privateInterviewLink.sent': true,
+              'privateInterviewLink.sentAt': new Date()
+            }
+          );
+          updatePromises.push(updatePromise);
         }
-        dataToCreate.addedBy = req.user.id
-        dataToCreate = new Application(dataToCreate);
-        let createdApplication = await dbService.create(Application,dataToCreate);
-        return res.success({data : createdApplication});
-    } catch (error) {
-        return res.internalServerError({message:error.message}); 
-    }
-}
+      });
+
+      // Update all applications that had emails sent successfully
+      if (updatePromises.length > 0) {
+        await Promise.allSettled(updatePromises);
+        console.log(`Updated ${updatePromises.length} applications to 'interview_link_sent' status`);
+      }
+
+    } catch (emailError) {
+      console.error('Error processing emails:', emailError);
+      emailErrors.push(`Bulk email processing error: ${emailError.message}`);
+    }
+
+    return res.success({
+      data: {
+        created: createdCount,
+        existing: 0,
+        emailsSent: emailsSent,
+        emailErrors: emailErrors,
+        totalEmails: emailPromises.length
+      },
+      message: `Bulk created ${createdCount} applications. ${emailsSent} private interview links sent successfully.`
+    });
+
+  } catch (error) {
+    console.error('Bulk create with private links error:', error);
+    return res.internalServerError({ message: error.message });
+  }
+};
+
+
+const findAllApplication = async (req,res) => {
+  try {
+    let options = {};
+    let query = {};
+    let validateRequest = validation.validateFilterWithJoi(
+      req.body,
+      applicationSchemaKey.findFilterKeys,
+      Application.schema.obj
+    );
+    if (!validateRequest.isValid) {
+      return res.validationError({ message: `${validateRequest.message}` });
+    }
+    if (typeof req.body.query === 'object' && req.body.query !== null) {
+      query = { ...req.body.query };
+    }
+    if (req.body.isCountOnly){
+      let totalRecords = await dbService.count(Application, query);
+      return res.success({ data: { totalRecords } });
+    }
+    if (req.body && typeof req.body.options === 'object' && req.body.options !== null) {
+      options = { ...req.body.options };
+    }
+    let foundApplications = await dbService.paginate( Application,query,options);
+    if (!foundApplications || !foundApplications.data || !foundApplications.data.length){
+      return res.recordNotFound(); 
+    }
+    return res.success({ data :foundApplications });
+  } catch (error){
+    return res.internalServerError({ message:error.message });
+  }
+};
+
+const getApplication = async (req,res) => {
+  try {
+    let query = {};
+    if (!ObjectId.isValid(req.params.id)) {
+      return res.validationError({ message : 'invalid objectId.' });
+    }
+    query._id = req.params.id;
+    let options = {};
+    let foundApplication = await dbService.findOne(Application,query, options);
+    if (!foundApplication){
+      return res.recordNotFound();
+    }
+    return res.success({ data :foundApplication });
+  }
+  catch (error){
+    return res.internalServerError({ message:error.message });
+  }
+};
+
+const getApplicationCount = async (req,res) => {
+  try {
+    let where = {};
+    let validateRequest = validation.validateFilterWithJoi(
+      req.body,
+      applicationSchemaKey.findFilterKeys,
+    );
+    if (!validateRequest.isValid) {
+      return res.validationError({ message: `${validateRequest.message}` });
+    }
+    if (typeof req.body.where === 'object' && req.body.where !== null) {
+      where = { ...req.body.where };
+    }
+    let countedApplication = await dbService.count(Application,where);
+    return res.success({ data : { count: countedApplication } });
+  } catch (error){
+    return res.internalServerError({ message:error.message });
+  }
+};
+
+const updateApplication = async (req,res) => {
+  try {
+    let dataToUpdate = {
+      ...req.body,
+      updatedBy:req.user?.id,
+    };
+    let validateRequest = validation.validateParamsWithJoi(
+      dataToUpdate,
+      applicationSchemaKey.updateSchemaKeys
+    );
+    if (!validateRequest.isValid) {
+      return res.validationError({ message : `Invalid values in parameters, ${validateRequest.message}` });
+    }
+    const query = { _id:req.params.id };
+    let updatedApplication = await dbService.updateOne(Application,query,dataToUpdate);
+    if (!updatedApplication){
+      return res.recordNotFound();
+    }
+    return res.success({ data :updatedApplication });
+  } catch (error){
+    return res.internalServerError({ message:error.message });
+  }
+};
+
+const bulkUpdateApplication = async (req,res)=>{
+  try {
+    let filter = req.body && req.body.filter ? { ...req.body.filter } : {};
+    let dataToUpdate = {};
+    delete dataToUpdate['addedBy'];
+    if (req.body && typeof req.body.data === 'object' && req.body.data !== null) {
+      dataToUpdate = { 
+        ...req.body.data,
+        updatedBy : req.user?.id
+      };
+    }
+    let updatedApplication = await dbService.updateMany(Application,filter,dataToUpdate);
+    if (!updatedApplication){
+      return res.recordNotFound();
+    }
+    return res.success({ data :{ count : updatedApplication } });
+  } catch (error){
+    return res.internalServerError({ message:error.message }); 
+  }
+};
+
+const partialUpdateApplication = async (req,res) => {
+  try {
+    if (!req.params.id){
+      res.badRequest({ message : 'Insufficient request parameters! id is required.' });
+    }
+    delete req.body['addedBy'];
+    let dataToUpdate = {
+      ...req.body,
+      updatedBy:req.user?.id,
+    };
+    let validateRequest = validation.validateParamsWithJoi(
+      dataToUpdate,
+      applicationSchemaKey.updateSchemaKeys
+    );
+    if (!validateRequest.isValid) {
+      return res.validationError({ message : `Invalid values in parameters, ${validateRequest.message}` });
+    }
+    const query = { _id:req.params.id };
+    let updatedApplication = await dbService.updateOne(Application, query, dataToUpdate);
+    if (!updatedApplication) {
+      return res.recordNotFound();
+    }
+    return res.success({ data:updatedApplication });
+  } catch (error){
+    return res.internalServerError({ message:error.message });
+  }
+};
+
+const softDeleteApplication = async (req,res) => {
+  try {
+    if (!req.params.id){
+      return res.badRequest({ message : 'Insufficient request parameters! id is required.' });
+    }
+    let query = { _id:req.params.id };
+    const updateBody = {
+      isDeleted: true,
+      updatedBy: req.user?.id,
+    };
+    let updatedApplication = await dbService.updateOne(Application, query, updateBody);
+    if (!updatedApplication){
+      return res.recordNotFound();
+    }
+    return res.success({ data:updatedApplication });
+  } catch (error){
+    return res.internalServerError({ message:error.message }); 
+  }
+};
+
+const deleteApplication = async (req,res) => {
+  try { 
+    if (!req.params.id){
+      return res.badRequest({ message : 'Insufficient request parameters! id is required.' });
+    }
+    const query = { _id:req.params.id };
+    const deletedApplication = await dbService.deleteOne(Application, query);
+    if (!deletedApplication){
+      return res.recordNotFound();
+    }
+    return res.success({ data :deletedApplication });
+  }
+  catch (error){
+    return res.internalServerError({ message:error.message });
+  }
+};
+
+const deleteManyApplication = async (req, res) => {
+  try {
+    let ids = req.body.ids;
+    if (!ids || !Array.isArray(ids) || ids.length < 1) {
+      return res.badRequest();
+    }
+    const query = { _id:{ $in:ids } };
+    const deletedApplication = await dbService.deleteMany(Application,query);
+    if (!deletedApplication){
+      return res.recordNotFound();
+    }
+    return res.success({ data :{ count :deletedApplication } });
+  } catch (error){
+    return res.internalServerError({ message:error.message }); 
+  }
+};
+
+const softDeleteManyApplication = async (req,res) => {
+  try {
+    let ids = req.body.ids;
+    if (!ids || !Array.isArray(ids) || ids.length < 1) {
+      return res.badRequest();
+    }
+    const query = { _id:{ $in:ids } };
+    const updateBody = {
+      isDeleted: true,
+      updatedBy: req.user?.id,
+    };
+    let updatedApplication = await dbService.updateMany(Application,query, updateBody);
+    if (!updatedApplication) {
+      return res.recordNotFound();
+    }
+    return res.success({ data:{ count :updatedApplication } });
+  } catch (error){
+    return res.internalServerError({ message:error.message }); 
+  }
+};
+
+
+/**
+ * @description : resume private interview - allows candidates to exit and re-enter
+ */
+const resumePrivateInterview = async (req, res) => {
+  try {
+    const { token } = req.params;
+
+    const application = await Application.findOne({
+      'privateInterviewLink.token': token,
+      'privateInterviewLink.sent': true,
+      isDeleted: false
+    }).populate('candidate job');
+
+    if (!application) {
+      return res.notFound({
+        message: "Invalid or expired private interview token"
+      });
+    }
+
+    // Check if token is expired
+    if (application.privateInterviewLink.expiresAt < new Date()) {
+      return res.badRequest({
+        message: "Private interview link has expired"
+      });
+    }
+
+    // Allow resume even if accessed before (for exit/re-enter functionality)
+    return res.success({
+      message: "Private interview resumed successfully",
+      application: application,
+      canResume: true,
+      progress: {
+        currentQuestion: application.currentQuestion,
+        totalQuestions: application.totalQuestions,
+        preRequisiteCompleted: application.preRequisiteQuestions && 
+          application.preRequisiteQuestions.every(q => q.answer)
+      }
+    });
+
+  } catch (error) {
+    console.error('Error resuming private interview:', error);
+    return res.internalServerError({
+      message: "Failed to resume private interview",
+      error: error.message
+    });
+  }
+
+
+};
+
+
+/**
+ * @description : Complete interview analysis - fetch all responses and generate overall analysis using AI
+ * @param {Object} req : request including applicationId or candidateId and jobId or token
+ * @param {Object} res : response with overall interview analysis
+ * @return {Object} : overall interview analysis with AI insights. {status, message, data}
+ */
+const InterviewCompleted = async (req, res) => {
+  try {
+    const { applicationId, candidateId, jobId, token } = req.body;
+
+    console.log('🎯 Starting complete interview analysis:', {
+      applicationId,
+      candidateId,
+      jobId,
+      token
+    });
+
+    // Find application by different identifiers
+    let applicationQuery = {};
+    if (token) {
+      applicationQuery = { 'privateInterviewLink.token': token, isDeleted: false };
+    } else if (applicationId) {
+      applicationQuery = { _id: applicationId, isDeleted: false };
+    } else if (candidateId && jobId) {
+      applicationQuery = { candidate: candidateId, job: jobId, isDeleted: false };
+    } else {
+      return res.badRequest({
+        message: "Either token, applicationId, or (candidateId and jobId) is required"
+      });
+    }
+
+    // Fetch application with populated data
+    const application = await Application.findOne(applicationQuery);
+
+    if (!application) {
+      return res.notFound({
+        message: "Application not found"
+      });
+    }
+
+    console.log('✅ Application found:', {
+      applicationId: application._id,
+      candidateName: application.candidate.name,
+      jobTitle: application.job.title
+    });
+
+    console.log(application,"application")
+
+    // Build query to find all responses for this interview
+    let responseQuery = {};
+  
+      responseQuery = { 
+        candidate: application.candidate._id, 
+        job: application.job._id,
+        isDeleted: false 
     
-/**
-* @description : create multiple documents of Application in mongodb collection.
-* @param {Object} req : request including body for creating documents.
-* @param {Object} res : response of created documents.
-* @return {Object} : created Applications. {status, message, data}
-*/
-const bulkInsertApplication = async(req,res)=>{
-    try{
-        if (req.body && (!Array.isArray(req.body.data) || req.body.data.length < 1)) {
-            return res.badRequest();
+    }
+
+    // Fetch all interview responses for this application
+    const responses = await Response.find(responseQuery)
+      .populate('question', 'title question_type evaluation_instructions timeLimit')
+      .sort({ questionNumber: 1 });
+
+    if (!responses || responses.length === 0) {
+      return res.badRequest({
+        message: "No interview responses found for analysis"
+      });
+    }
+
+    console.log(`📊 Found ${responses.length} responses for analysis`);
+
+    // Prepare individual response data for AI analysis
+    const responseAnalysisData = responses.map(response => ({
+      questionNumber: response.questionNumber,
+      questionText: response.questionText || response.question?.title,
+      questionType: response.question?.question_type || 'general',
+      responseText: response.responseText,
+      transcriptionText: response.transcriptionText,
+      responseDuration: response.responseDuration,
+      individualAnalysis: response.aiAnalysis ? {
+        overallScore: response.aiAnalysis.overall_assessment?.score,
+        rating: response.aiAnalysis.overall_assessment?.rating,
+        reasoning: response.aiAnalysis.overall_assessment?.reasoning,
+        strengths: response.aiAnalysis.strengths || [],
+        improvements: response.aiAnalysis.areas_for_improvement || [],
+        redFlags: response.aiAnalysis.red_flags || [],
+        recommendation: response.aiAnalysis.recommendation,
+        detailedAnalysis: response.aiAnalysis.detailed_analysis || {},
+        keyInsights: response.aiAnalysis.key_insights
+      } : null,
+      evaluationCriteria: response.question?.evaluation_instructions
+    }));
+
+    // Candidate profile data
+    const candidateProfile = {
+      name: application.candidate.full_name || application.candidate.name,
+      email: application.candidate.email,
+      experience: application.candidate.experience,
+      skills: application.candidate.skills,
+      location: application.candidate.location
+    };
+
+    // Job profile data
+    const jobProfile = {
+      title: application.job.title,
+      description: application.job.description,
+      requirements: application.job.requirements,
+      location: application.job.location,
+      employmentType: application.job.employment_type,
+      company: application.job.workspace?.name,
+      industry: application.job.workspace?.industry
+    };
+
+    try {
+      console.log('🤖 Generating overall interview analysis with AI...');
+
+      // Generate comprehensive analysis using AI (similar to your existing AI logic)
+      const overallAnalysis = await generateOverallAIAnalysis({
+        candidateProfile,
+        jobProfile,
+        responses: responseAnalysisData,
+        interviewMetadata: {
+          applicationId: application._id,
+          totalQuestions: responses.length,
+          interviewDate: application.createdAt,
+          interviewType: 'video_interview'
         }
-        let dataToCreate = [ ...req.body.data ];
-        for(let i=0;i< dataToCreate.length;i++){
-            dataToCreate[i] = {
-                ...dataToCreate[i],
-                addedBy: req.user.id
-            }
+      });
+
+      console.log('✅ AI overall analysis completed successfully');
+
+      // Calculate additional metrics
+      const individualScores = responses
+        .filter(r => r.aiAnalysis?.overall_assessment?.score)
+        .map(r => r.aiAnalysis.overall_assessment.score);
+
+      const additionalMetrics = {
+        averageScore: individualScores.length > 0 
+          ? Math.round(individualScores.reduce((a, b) => a + b, 0) / individualScores.length)
+          : null,
+        highestScore: individualScores.length > 0 ? Math.max(...individualScores) : null,
+        lowestScore: individualScores.length > 0 ? Math.min(...individualScores) : null,
+        totalRedFlags: responses.reduce((acc, r) => acc + (r.aiAnalysis?.red_flags?.length || 0), 0),
+        responseCompleteness: Math.round((responses.length / (responses.length || 1)) * 100),
+        averageResponseDuration: responses.length > 0
+          ? Math.round(responses.reduce((acc, r) => acc + (r.responseDuration || 0), 0) / responses.length)
+          : null,
+        questionsWithRedFlags: responses.filter(r => r.aiAnalysis?.red_flags?.length > 0).length,
+        strongRecommendations: responses.filter(r => 
+          r.aiAnalysis?.recommendation?.decision?.toLowerCase().includes('hire') && 
+          !r.aiAnalysis?.recommendation?.decision?.toLowerCase().includes('no')
+        ).length
+      };
+
+      // Combine overall analysis with additional metrics
+      const completeAnalysis = {
+        ...overallAnalysis,
+        ...additionalMetrics,
+        analyzedAt: new Date(),
+        version: '1.0',
+        analysisType: 'complete_interview'
+      };
+
+      // Update application with overall analysis using existing overall_score field
+      const updatedApplication = await Application.findByIdAndUpdate(
+        application._id,
+        {
+          $set: {
+            'overall_score': completeAnalysis, // Store in existing overall_score field
+            status: 'assessment_ongoing', // Use existing enum value
+            currentQuestion: responses.length,
+            totalQuestions: responses.length
+          }
+        },
+        { new: true }
+      );
+
+      console.log('💾 Overall analysis saved to application successfully');
+
+      // Prepare comprehensive response
+      const analysisResult = {
+        applicationId: application._id,
+        candidate: {
+          id: application.candidate._id,
+          name: candidateProfile.name,
+          email: candidateProfile.email
+        },
+        job: {
+          id: application.job._id,
+          title: jobProfile.title,
+          company: jobProfile.company
+        },
+        interviewSummary: {
+          totalQuestions: responses.length,
+          completedQuestions: responses.length,
+          totalDuration: responses.reduce((acc, r) => acc + (r.responseDuration || 0), 0),
+          interviewDate: application.createdAt
+        },
+        overallAnalysis: completeAnalysis,
+        individualResponseSummary: responses.map(r => ({
+          questionNumber: r.questionNumber,
+          questionText: r.questionText,
+          score: r.aiAnalysis?.overall_assessment?.score,
+          rating: r.aiAnalysis?.overall_assessment?.rating,
+          hasRedFlags: (r.aiAnalysis?.red_flags?.length || 0) > 0,
+          recommendation: r.aiAnalysis?.recommendation?.decision
+        })),
+        timeline: {
+          applicationCreated: application.createdAt,
+          interviewCompleted: responses[responses.length - 1]?.createdAt,
+          analysisCompleted: new Date()
         }
-        let createdApplications =await dbService.create(Application,dataToCreate);
-     createdApplications = { count: createdApplications ? createdApplications.length : 0 };
-        return res.success({ data:{ count:createdApplications.count || 0 } });
-    }catch(error){
-        return res.internalServerError({message:error.message});
-    }
-}
-    
-/**
-* @description : find all documents of Application from collection based on query and options.
-* @param {Object} req : request including option and query. {query, options : {page, limit, pagination, populate}, isCountOnly}
-* @param {Object} res : response contains data found from collection.
-* @return {Object} : found Application(s). {status, message, data}
-*/
-const findAllApplication = async(req,res) => {
-    try {
-        let options = {};
-        let query={};
-        let validateRequest = validation.validateFilterWithJoi(
-            req.body,
-            applicationSchemaKey.findFilterKeys,
-            Application.schema.obj
-        );
-        if (!validateRequest.isValid) {
-            return res.validationError({ message: `${validateRequest.message}` });
-        }
-        if (typeof req.body.query === 'object' && req.body.query !== null) {
-            query = { ...req.body.query };
-        }
-        if(req.body.isCountOnly){
-            let totalRecords = await dbService.count(Application, query);
-            return res.success({ data: { totalRecords } });
-        }
-        if (req.body && typeof req.body.options === 'object' && req.body.options !== null) {
-            options = {...req.body.options};
-        }
-        let foundApplications = await dbService.paginate( Application,query,options);
-        if (!foundApplications || !foundApplications.data || !foundApplications.data.length){
-            return res.recordNotFound(); 
-        }
-        return res.success({data :foundApplications});
-    } catch(error){
-        return res.internalServerError({message:error.message});
-    }
-}
-        
-    /**
-    * @description : find document of Application from table by id;
-    * @param {Object} req : request including id in request params.
-    * @param {Object} res : response contains document retrieved from table.
-    * @return {Object} : found Application. {status, message, data}
-    */
-const getApplication = async(req,res) => {
-    try {
-        let query={};
-        if (!ObjectId.isValid(req.params.id)) {
-            return res.validationError({message : "invalid objectId."});
-        }
-        query._id = req.params.id;
-        let options = {}
-        let foundApplication = await dbService.findOne(Application,query, options);
-        if(!foundApplication){
-            return res.recordNotFound();
-        }
-        return res.success({data :foundApplication});
-    }
-    catch(error){
-        return res.internalServerError({message:error.message})
-    }
-}
-    
-/**
-* @description : returns total number of documents of Application.
-* @param {Object} req : request including where object to apply filters in req body 
-* @param {Object} res : response that returns total number of documents.
-* @return {Object} : number of documents. {status, message, data}
-*/
-const getApplicationCount = async(req,res) => {
-    try {
-        let where ={};
-        let validateRequest = validation.validateFilterWithJoi(
-            req.body,
-            applicationSchemaKey.findFilterKeys,
-        );
-        if (!validateRequest.isValid) {
-            return res.validationError({ message: `${validateRequest.message}` });
-        }
-        if (typeof req.body.where === 'object' && req.body.where !== null) {
-            where = {...req.body.where};
-        }
-        let countedApplication = await dbService.count(Application,where);
-        return res.success({ data : { count: countedApplication } });
-    } catch(error){
-        return res.internalServerError({message:error.message});
-    }
-};
-
-    
-/**
-* @description : update document of Application with data by id.
-* @param {Object} req : request including id in request params and data in request body.
-* @param {Object} res : response of updated Application.
-* @return {Object} : updated Application. {status, message, data}
-*/
-const updateApplication = async(req,res) => {
-    try {
-        let dataToUpdate = {
-            ...req.body,
-            updatedBy:req.user.id,
-        }
-        let validateRequest = validation.validateParamsWithJoi(
-            dataToUpdate,
-            applicationSchemaKey.updateSchemaKeys
-        );
-        if (!validateRequest.isValid) {
-            return res.validationError({message : `Invalid values in parameters, ${validateRequest.message}`});
-        }
-        const query = {_id:req.params.id}
-        let updatedApplication = await dbService.updateOne(Application,query,dataToUpdate);
-        if(!updatedApplication){
-            return res.recordNotFound();
-        }
-        return res.success({data :updatedApplication});
-    } catch(error){
-        return res.internalServerError({message:error.message});
-    }
-}
-
-/**
-* @description : update multiple records of Application with data by filter.
-* @param {Object} req : request including filter and data in request body.
-* @param {Object} res : response of updated Applications.
-* @return {Object} : updated Applications. {status, message, data}
-*/
-const bulkUpdateApplication=async(req,res)=>{
-    try {
-        let filter= req.body && req.body.filter ? {...req.body.filter} : {};
-        let dataToUpdate={};
-        delete dataToUpdate["addedBy"]
-        if (req.body && typeof req.body.data === 'object' && req.body.data !== null) {
-            dataToUpdate = { 
-                ...req.body.data,
-                updatedBy : req.user.id
-            }
-        }
-        let updatedApplication = await dbService.updateMany(Application,filter,dataToUpdate);
-        if(!updatedApplication){
-            return res.recordNotFound();
-        }
-        return res.success({data :{ count : updatedApplication } });
-    } catch(error){
-        return res.internalServerError({message:error.message}); 
-    }
-}
-    
-    /**
-    * @description : partially update document of Application with data by id;
-    * @param {obj} req : request including id in request params and data in request body.
-    * @param {obj} res : response of updated Application.
-    * @return {obj} : updated Application. {status, message, data}
-    */
-const partialUpdateApplication = async(req,res) => {
-    try {
-        if(!req.params.id){
-            res.badRequest({message : "Insufficient request parameters! id is required."});
-        }
-        delete req.body["addedBy"]
-        let dataToUpdate = {
-            ...req.body,
-            updatedBy:req.user.id,
-        }
-<<<<<<< HEAD
-        let validateRequest = validation.validateParamsWithJoi(
-            dataToUpdate,
-            applicationSchemaKey.updateSchemaKeys
-        );
-        if (!validateRequest.isValid) {
-            return res.validationError({message : `Invalid values in parameters, ${validateRequest.message}`});
-=======
       };
 
       return res.success({
@@ -271,129 +1288,301 @@
             'overall_score': basicAnalysis,
            
           }
->>>>>>> 7712f269
         }
-        const query = {_id:req.params.id}
-        let updatedApplication = await dbService.updateOne(Application, query, dataToUpdate);
-        if (!updatedApplication) {
-            return res.recordNotFound();
+      );
+
+      return res.success({
+        message: "Basic overall analysis completed (AI overall analysis failed)",
+        data: {
+          applicationId: application._id,
+          candidate: {
+            id: application.candidate._id,
+            name: application.candidate.name,
+            email: application.candidate.email
+          },
+          job: {
+            id: application.job._id,
+            title: application.job.title
+          },
+          basicAnalysis,
+          individualResponses: responses.map(r => ({
+            questionNumber: r.questionNumber,
+            questionText: r.questionText,
+            individualAnalysis: r.aiAnalysis
+          })),
+          aiError: aiError.message
         }
-        return res.success({data:updatedApplication});
-    } catch(error){
-        return res.internalServerError({message:error.message})
-    }
+      });
+    }
+
+  } catch (error) {
+    console.error('❌ Error in complete interview analysis:', error);
+    return res.internalServerError({ 
+      message: "Failed to complete overall interview analysis",
+      error: error.message 
+    });
+  }
+};
+
+/**
+ * Generate overall AI analysis for complete interview (using your existing AI approach)
+ */
+async function generateOverallAIAnalysis({ candidateProfile, jobProfile, responses, interviewMetadata }) {
+  try {
+    const ollamaHost = process.env.AI_GENERATE_URL || process.env.OLLAMA_HOST || 'https://ollama2.havenify.ai';
+    const ollamaModel = process.env.OLLAMA_MODEL || 'gemma3:latest';
+    
+    const client = new Ollama({ host: ollamaHost });
+
+    // Create comprehensive prompt for overall analysis
+    const overallPrompt = createOverallAnalysisPrompt({
+      candidateProfile,
+      jobProfile,
+      responses,
+      interviewMetadata
+    });
+
+    console.log('🤖 Calling AI service for overall interview analysis...');
+
+    const response = await client.generate({
+      model: ollamaModel,
+      prompt: overallPrompt,
+      stream: false,
+      options: {
+        temperature: 0.3,
+        num_predict: 3000,
+        top_p: 0.9,
+        repeat_penalty: 1.1,
+      }
+    });
+
+    const aiResponseText = response.response || response.message?.content || '';
+    
+    // Try to extract and parse JSON from AI response
+    let aiAnalysis;
+    try {
+      const jsonMatch = aiResponseText.match(/\{[\s\S]*\}/);
+      if (jsonMatch) {
+        aiAnalysis = JSON.parse(jsonMatch[0]);
+      } else {
+        throw new Error('No JSON found in AI response');
+      }
+    } catch (parseError) {
+      console.warn('⚠️ Failed to parse AI response, using fallback analysis');
+      aiAnalysis = generateFallbackOverallAnalysis(responses);
+    }
+
+    // Ensure proper structure
+    const finalAnalysis = standardizeOverallAnalysisStructure(aiAnalysis);
+
+    console.log('✅ AI overall analysis completed successfully');
+    return finalAnalysis;
+
+  } catch (error) {
+    console.error('❌ AI overall analysis failed:', error);
+    return generateFallbackOverallAnalysis(responses);
+  }
 }
-    
-/**
-* @description : deactivate document of Application from table by id;
-* @param {Object} req : request including id in request params.
-* @param {Object} res : response contains updated document of Application.
-* @return {Object} : deactivated Application. {status, message, data}
-*/
-const softDeleteApplication = async(req,res) => {
-    try{
-        if(!req.params.id){
-            return res.badRequest({message : "Insufficient request parameters! id is required."});
-        }
-        const query = {_id:req.params.id}
-        const updateBody = {
-            isDeleted: true,
-            updatedBy: req.user.id,
-        }
-        let updatedApplication = await deleteDependentService.softDeleteApplication(query, updateBody);
-        if(!updatedApplication){
-            return res.recordNotFound();
-        }
-        return res.success({data:updatedApplication});
-    }catch(error){
-        return res.internalServerError({message:error.message}); 
-    }
+
+/**
+ * Create comprehensive prompt for overall interview analysis
+ */
+function createOverallAnalysisPrompt({ candidateProfile, jobProfile, responses, interviewMetadata }) {
+  return `You are an expert interview evaluator conducting a COMPREHENSIVE OVERALL ANALYSIS of a complete interview. You must be decisive and honest in your assessment - avoid neutral recommendations like "Consider" unless the candidate is truly borderline.
+
+CANDIDATE PROFILE:
+${JSON.stringify(candidateProfile, null, 2)}
+
+JOB PROFILE:
+${JSON.stringify(jobProfile, null, 2)}
+
+COMPLETE INTERVIEW RESPONSES WITH INDIVIDUAL ANALYSES:
+${JSON.stringify(responses, null, 2)}
+
+EVALUATION INSTRUCTIONS:
+- Base your analysis ONLY on the provided data
+- Be decisive in your recommendation - avoid "Consider" unless truly warranted
+- If responses are weak, incomplete, or show red flags, recommend "Pass" or "Strong Pass"
+- If responses are strong and demonstrate clear competency, recommend "Hire" or "Strong Hire"
+- Only use "Consider" if the candidate shows mixed results with both strong positives and concerning negatives
+
+Provide comprehensive analysis in this exact JSON format:
+{
+  "overall_score": <number 0-100 based on actual performance>,
+  "percentile": <number 0-100 realistic ranking>,
+  "overall_rating": "Exceptional|Strong|Satisfactory|Marginal|Unsatisfactory",
+  "comprehensive_reasoning": "Clear analysis based strictly on the interview data provided - no speculation or optimistic assumptions",
+  "strengths": ["Only list strengths clearly demonstrated in responses"],
+  "areas_for_improvement": ["List specific gaps or weaknesses observed"],
+  "key_insights": "Critical observations about candidate's actual demonstrated abilities",
+  "recommendation": {
+    "decision": "Strong Hire|Hire|Pass|Strong Pass",
+    "confidence": "Very High|High|Moderate|Low|Very Low",
+    "reasoning": "Be decisive - clearly state why you recommend hiring or passing based on the evidence. Avoid suggesting 'Consider' unless there are genuinely strong arguments on both sides."
+  },
+  "technical_competency": <number 0-100 based on demonstrated technical skills>,
+  "communication_skills": <number 0-100 based on response clarity and articulation>,
+  "cultural_fit": <number 0-100 based on values alignment shown in responses>,
+  "problem_solving": <number 0-100 based on demonstrated analytical thinking>,
+  "consistency_score": <number 0-100 based on quality consistency across responses>,
+  "red_flags": ["List any concerning responses, gaps, or negative indicators"],
+  "next_steps": ["Specific actionable recommendations based on your decision"]
 }
-    
-/**
-* @description : delete document of Application from table.
-* @param {Object} req : request including id as req param.
-* @param {Object} res : response contains deleted document.
-* @return {Object} : deleted Application. {status, message, data}
-*/
-const deleteApplication =async(req,res) => {
-    try{
-        if(!req.params.id){
-            return res.badRequest({message : "Insufficient request parameters! id is required."});
-        }
-        const query = {_id:req.params.id};
-        let deletedApplication;
-        if (req.body.isWarning) { 
-            deletedApplication = await deleteDependentService.countApplication(query);
-        } else {
-            deletedApplication = await deleteDependentService.deleteApplication(query);
-        }
-        if(!deletedApplication){
-            return res.recordNotFound();
-        }
-        return res.success({data :deletedApplication});
-    }
-    catch(error){
-        return res.internalServerError({message:error.message}); 
-    }
+
+CRITICAL GUIDELINES:
+- If individual question scores are mostly below 70, recommend "Pass" or "Strong Pass"
+- If responses show multiple red flags or concerning gaps, be honest about recommending against hiring
+- If responses are consistently strong (75+ scores) with clear competency demonstration, recommend "Hire"
+- Only recommend "Strong Hire" for exceptional candidates with 85+ consistent performance
+- Be realistic about percentile ranking - not everyone is above average
+- Focus on what the candidate actually demonstrated, not their potential
+
+Provide a clear, decisive recommendation that reflects the actual interview performance.`;
 }
-    
-    /**
-    * @description : delete documents of Application in table by using ids.
-    * @param {Object} req : request including array of ids in request body.
-    * @param {Object} res : response contains no of documents deleted.
-    * @return {Object} : no of documents deleted. {status, message, data}
-    */
-const deleteManyApplication =async(req, res) => {
-    try{
-        let ids = req.body.ids;
-        if (!ids || !Array.isArray(ids) || ids.length < 1) {
-            return res.badRequest();
-        }
-        const query = {_id:{$in:ids}};
-        let deletedApplication;
-        if (req.body.isWarning) {
-            deletedApplication = await deleteDependentService.countApplication(query);
-        }
-        else{
-            deletedApplication = await deleteDependentService.deleteApplication(query);
-        }
-        if(!deletedApplication){
-            return res.recordNotFound();
-        }
-        return res.success({data :deletedApplication});
-    } catch(error){
-        return res.internalServerError({message:error.message}); 
-    }
+
+
+/**
+ * Standardize overall analysis structure
+ */
+function standardizeOverallAnalysisStructure(aiAnalysis) {
+  return {
+    overall_score: aiAnalysis.overall_score || 75,
+    percentile: aiAnalysis.percentile || 50,
+    overall_rating: aiAnalysis.overall_rating || 'Satisfactory',
+    comprehensive_reasoning: aiAnalysis.comprehensive_reasoning || 'Comprehensive analysis completed',
+    strengths: Array.isArray(aiAnalysis.strengths) ? aiAnalysis.strengths : ['Adequate performance demonstrated'],
+    areas_for_improvement: Array.isArray(aiAnalysis.areas_for_improvement) ? aiAnalysis.areas_for_improvement : ['Continue professional development'],
+    key_insights: aiAnalysis.key_insights || 'Analysis completed successfully',
+    recommendation: {
+      decision: aiAnalysis.recommendation?.decision || 'Consider',
+      confidence: aiAnalysis.recommendation?.confidence || 'Moderate',
+      reasoning: aiAnalysis.recommendation?.reasoning || 'Standard evaluation completed'
+    },
+    technical_competency: aiAnalysis.technical_competency || 75,
+    communication_skills: aiAnalysis.communication_skills || 75,
+    cultural_fit: aiAnalysis.cultural_fit || 75,
+    problem_solving: aiAnalysis.problem_solving || 75,
+    consistency_score: aiAnalysis.consistency_score || 75,
+    red_flags: Array.isArray(aiAnalysis.red_flags) ? aiAnalysis.red_flags : [],
+    next_steps: Array.isArray(aiAnalysis.next_steps) ? aiAnalysis.next_steps : ['Proceed with standard hiring process'],
+    analyzed_at: new Date().toISOString(),
+    analysis_version: '1.0-overall-comprehensive'
+  };
 }
-    
-/**
-* @description : deactivate multiple documents of Application from table by ids;
-* @param {Object} req : request including array of ids in request body.
-* @param {Object} res : response contains updated documents of Application.
-* @return {Object} : number of deactivated documents of Application. {status, message, data}
-*/
-const softDeleteManyApplication = async(req,res) => {
-    try{
-        let ids = req.body.ids;
-        if (!ids || !Array.isArray(ids) || ids.length < 1) {
-            return res.badRequest();
-        }
-        const query = {_id:{$in:ids}}
-        const updateBody = {
-            isDeleted: true,
-            updatedBy: req.user.id,
-        }
-        let updatedApplication = await deleteDependentService.softDeleteApplication(query, updateBody);
-        if (!updatedApplication) {
-            return res.recordNotFound();
-        }
-        return res.success({data:updatedApplication });
-    }catch(error){
-        return res.internalServerError({message:error.message}); 
-    }
+
+/**
+ * Generate fallback overall analysis
+ */
+function generateFallbackOverallAnalysis(responses) {
+  const scores = responses
+    .filter(r => r.individualAnalysis?.overallScore)
+    .map(r => r.individualAnalysis.overallScore);
+
+  const averageScore = scores.length > 0 
+    ? Math.round(scores.reduce((a, b) => a + b, 0) / scores.length)
+    : 70;
+
+  return {
+    overall_score: averageScore,
+    percentile: Math.max(averageScore - 20, 30),
+    overall_rating: averageScore >= 80 ? 'Strong' : averageScore >= 65 ? 'Satisfactory' : 'Marginal',
+    comprehensive_reasoning: `Fallback analysis: Average individual score of ${averageScore} across ${responses.length} responses.`,
+    strengths: ['Completed all interview questions', 'Provided responses to all queries'],
+    areas_for_improvement: ['Requires detailed manual review', 'Comprehensive analysis needed'],
+    key_insights: `Basic analysis only - ${responses.length} responses analyzed with average performance metrics`,
+    recommendation: {
+      decision: 'Consider',
+      confidence: 'Low',
+      reasoning: 'Limited analysis available - requires comprehensive human review'
+    },
+    technical_competency: averageScore,
+    communication_skills: averageScore,
+    cultural_fit: averageScore,
+    problem_solving: averageScore,
+    consistency_score: 75,
+    red_flags: [],
+    next_steps: ['Manual review of responses required'],
+    analyzed_at: new Date().toISOString(),
+    analysis_version: '1.0-fallback'
+  };
 }
 
+/**
+ * @description : Get overall interview analysis (retrieve existing analysis)
+ */
+const getInterviewAnalysis = async (req, res) => {
+  try {
+    const { applicationId, token } = req.params;
+
+    let query = {};
+    if (token) {
+      query = { 'privateInterviewLink.token': token, isDeleted: false };
+    } else if (applicationId) {
+      query = { _id: applicationId, isDeleted: false };
+    } else {
+      return res.badRequest({
+        message: "Either applicationId or token is required"
+      });
+    }
+
+    const application = await Application.findOne(query);
+
+    if (!application) {
+      return res.notFound({
+        message: "Application not found"
+      });
+    }
+
+    if (!application.overall_score || Object.keys(application.overall_score).length === 0) {
+      return res.badRequest({
+        message: "Interview analysis not yet completed. Please run complete analysis first."
+      });
+    }
+
+    return res.success({
+      message: "Interview analysis retrieved successfully",
+      data: {
+        applicationId: application._id,
+        candidate: application.candidate,
+        job: application.job,
+        overallAnalysis: application.overall_score,
+        analysisVersion: application.overall_score.analysis_version,
+        lastAnalyzed: application.overall_score.analyzed_at
+      }
+    });
+
+  } catch (error) {
+    console.error('❌ Error retrieving interview analysis:', error);
+    return res.internalServerError({ 
+      message: "Failed to retrieve interview analysis",
+      error: error.message 
+    });
+  }
+};
+
+
+
+
+
 module.exports = {
-    addApplication,bulkInsertApplication,findAllApplication,getApplication,getApplicationCount,updateApplication,bulkUpdateApplication,partialUpdateApplication,softDeleteApplication,deleteApplication,deleteManyApplication,softDeleteManyApplication    
-}+  addApplication,
+  createApplicationWithPrivateLink,
+  accessPrivateInterviewLink,
+  validatePrivateInterviewToken,
+  bulkInsertApplication,
+  findAllApplication,
+  getApplication,
+  getApplicationCount,
+  updateApplication,
+  bulkUpdateApplication,
+  partialUpdateApplication,
+  softDeleteApplication,
+  deleteApplication,
+  deleteManyApplication,
+  softDeleteManyApplication,
+  bulkCreateApplicationsWithPrivateLinks,
+  resumePrivateInterview,
+  resendPrivateInterviewLink,
+  getInterviewAnalysis,
+  InterviewCompleted
+};